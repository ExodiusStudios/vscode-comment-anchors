import { DecorationOptions, Uri, window, TextDocument, Range } from "vscode";
import EntryBase from "./entryBase";
import { AnchorEngine, TagAttributes } from "../anchorEngine";

/**
 * Represents an Anchor found a file
 */
export default class EntryAnchor extends EntryBase {
<<<<<<< HEAD

	/** The sorting method to use, defaults to line */
	public static SortMethod = "line";

	/** The position of the anchor when scrolled to */
	public static ScrollPosition = "top";

	/**
	 * Child anchors, only present when this anchor is a region type
	 */
	private childAnchors: EntryAnchor[] = [];

	constructor(
		engine: AnchorEngine,
		public readonly anchorTag: string,		// The tag e.g. "ANCHOR"
		public readonly anchorText: string,		// The text after the anchor tag
		public readonly startIndex: number,		// The start column of the anchor
		public readonly endIndex: number,		// The end column of the tag
		public readonly lineNumber: number,		// The line number the tag was found on
		public readonly iconColor: string,		// The icon color to use
		public readonly scope: string,			// The anchor scope
		public readonly showLine: Boolean,		// Whether to display line numbers
		public readonly file: Uri,				// The file this anchor is in
		public readonly attributes: TagAttributes // The attriibutes this tag has
	) {
		super(engine, showLine ? `[${lineNumber}] ${anchorText}` : anchorText);

		this.command = {
			title: '',
			command: 'commentAnchors.openFileAndRevealLine',
			arguments: [{
				uri: file,
				lineNumber: this.lineNumber - 1,
				at: EntryAnchor.ScrollPosition
			}]
		};

		if(iconColor == 'default' || iconColor == 'auto') {
			this.iconPath = {
				light: this.loadResourceSvg('anchor_black'),
				dark: this.loadResourceSvg('anchor_white')
			};
		} else {
			this.iconPath= this.loadCacheSvg(iconColor);
		}
	}

	contextValue = 'anchor';

	get tooltip(): string {
		return `${this.anchorText} (Click to reveal)`
	}

	get isVisibleInWorkspace() {
		return this.scope == 'workspace';
	}

	get children() {
		return this.childAnchors;
	}

	decorateDocument(document: TextDocument, options: DecorationOptions[]) {
		const startPos = document.positionAt(this.startIndex);
		const endPos = document.positionAt(this.endIndex);

		options.push({hoverMessage: "Comment Anchor: " + this.anchorText, range: new Range(startPos, endPos)});
	}

	addChild(child: EntryAnchor) {
		this.childAnchors.push(child);
	}

	toString():string {
		return "EntryAnchor(" + this.label! + ")";
	}

	copy(copyChilds: boolean, showLine: boolean | undefined = undefined) : EntryAnchor {
		let copy = new EntryAnchor(
			this.engine,
			this.anchorTag,
			this.anchorText,
			this.startIndex,
			this.endIndex,
			this.lineNumber,
			this.iconColor,
			this.scope,
			showLine === undefined ? this.showLine : showLine,
			this.file,
			this.attributes
		);

		if(copyChilds) {
			this.children.forEach(child => {
				copy.addChild(child.copy(copyChilds, showLine));
			});
		}

		return copy;
	}

	/**
	 * Sort anchors based on the currently defined sort method
	 * 
	 * @param anchors Anchors to sort
	 */
	static sortAnchors(anchors: EntryAnchor[]): EntryAnchor[] {
		return anchors.sort((left, right) => {
			switch(this.SortMethod) {
				case 'line': {
					return left.startIndex - right.startIndex;
				}
				case 'type': {
					return left.anchorTag.localeCompare(right.anchorTag);
				}
				default: {
					window.showErrorMessage("Invalid sorting method: " + this.SortMethod);
					return 0;
				}
			}
		});
	}

=======
  /** The sorting method to use, defaults to line */
  public static SortMethod = "line";

  /** The position of the anchor when scrolled to */
  public static ScrollPosition = "top";

  /**
   * Child anchors, only present when this anchor is a region type
   */
  private childAnchors: EntryAnchor[] = [];

  constructor(
    engine: AnchorEngine,
    public readonly anchorTag: string, // The tag e.g. "ANCHOR"
    public readonly anchorText: string, // The text after the anchor tag
    public readonly startIndex: number, // The start column of the anchor
    public readonly endIndex: number, // The end column of the tag
    public readonly lineNumber: number, // The line number the tag was found on
    public readonly iconColor: string, // The icon color to use
    public readonly scope: string, // The anchor scope
    public readonly showLine: boolean, // Whether to display line numbers
    public readonly file: Uri // The file this anchor is in
  ) {
    super(engine, showLine ? `[${lineNumber}] ${anchorText}` : anchorText);

    this.command = {
      title: "",
      command: "commentAnchors.openFileAndRevealLine",
      arguments: [
        {
          uri: file,
          lineNumber: this.lineNumber - 1,
          at: EntryAnchor.ScrollPosition,
        },
      ],
    };

    if (iconColor == "default" || iconColor == "auto") {
      this.iconPath = {
        light: this.loadResourceSvg("anchor_black"),
        dark: this.loadResourceSvg("anchor_white"),
      };
    } else {
      this.iconPath = this.loadCacheSvg(iconColor);
    }
  }

  contextValue = "anchor";

  get tooltip(): string {
    return `${this.anchorText} (Click to reveal)`;
  }

  get isVisibleInWorkspace() {
    return this.scope == "workspace";
  }

  get children() {
    return this.childAnchors;
  }

  decorateDocument(document: TextDocument, options: DecorationOptions[]) {
    const startPos = document.positionAt(this.startIndex);
    const endPos = document.positionAt(this.endIndex);

    options.push({
      hoverMessage: "Comment Anchor: " + this.anchorText,
      range: new Range(startPos, endPos),
    });
  }

  addChild(child: EntryAnchor) {
    this.childAnchors.push(child);
  }

  toString(): string {
    return "EntryAnchor(" + this.label! + ")";
  }

  copy(copyChilds: boolean): EntryAnchor {
    const copy = new EntryAnchor(
      this.engine,
      this.anchorTag,
      this.anchorText,
      this.startIndex,
      this.endIndex,
      this.lineNumber,
      this.iconColor,
      this.scope,
      this.showLine,
      this.file
    );

    if (copyChilds) {
      this.children.forEach((child) => {
        copy.addChild(child.copy(copyChilds));
      });
    }

    return copy;
  }

  /**
   * Sort anchors based on the currently defined sort method
   *
   * @param anchors Anchors to sort
   */
  static sortAnchors(anchors: EntryAnchor[]): EntryAnchor[] {
    return anchors.sort((left, right) => {
      switch (this.SortMethod) {
        case "line": {
          return left.startIndex - right.startIndex;
        }
        case "type": {
          return left.anchorTag.localeCompare(right.anchorTag);
        }
        default: {
          window.showErrorMessage("Invalid sorting method: " + this.SortMethod);
          return 0;
        }
      }
    });
  }
>>>>>>> 23443e3a
}<|MERGE_RESOLUTION|>--- conflicted
+++ resolved
@@ -6,130 +6,6 @@
  * Represents an Anchor found a file
  */
 export default class EntryAnchor extends EntryBase {
-<<<<<<< HEAD
-
-	/** The sorting method to use, defaults to line */
-	public static SortMethod = "line";
-
-	/** The position of the anchor when scrolled to */
-	public static ScrollPosition = "top";
-
-	/**
-	 * Child anchors, only present when this anchor is a region type
-	 */
-	private childAnchors: EntryAnchor[] = [];
-
-	constructor(
-		engine: AnchorEngine,
-		public readonly anchorTag: string,		// The tag e.g. "ANCHOR"
-		public readonly anchorText: string,		// The text after the anchor tag
-		public readonly startIndex: number,		// The start column of the anchor
-		public readonly endIndex: number,		// The end column of the tag
-		public readonly lineNumber: number,		// The line number the tag was found on
-		public readonly iconColor: string,		// The icon color to use
-		public readonly scope: string,			// The anchor scope
-		public readonly showLine: Boolean,		// Whether to display line numbers
-		public readonly file: Uri,				// The file this anchor is in
-		public readonly attributes: TagAttributes // The attriibutes this tag has
-	) {
-		super(engine, showLine ? `[${lineNumber}] ${anchorText}` : anchorText);
-
-		this.command = {
-			title: '',
-			command: 'commentAnchors.openFileAndRevealLine',
-			arguments: [{
-				uri: file,
-				lineNumber: this.lineNumber - 1,
-				at: EntryAnchor.ScrollPosition
-			}]
-		};
-
-		if(iconColor == 'default' || iconColor == 'auto') {
-			this.iconPath = {
-				light: this.loadResourceSvg('anchor_black'),
-				dark: this.loadResourceSvg('anchor_white')
-			};
-		} else {
-			this.iconPath= this.loadCacheSvg(iconColor);
-		}
-	}
-
-	contextValue = 'anchor';
-
-	get tooltip(): string {
-		return `${this.anchorText} (Click to reveal)`
-	}
-
-	get isVisibleInWorkspace() {
-		return this.scope == 'workspace';
-	}
-
-	get children() {
-		return this.childAnchors;
-	}
-
-	decorateDocument(document: TextDocument, options: DecorationOptions[]) {
-		const startPos = document.positionAt(this.startIndex);
-		const endPos = document.positionAt(this.endIndex);
-
-		options.push({hoverMessage: "Comment Anchor: " + this.anchorText, range: new Range(startPos, endPos)});
-	}
-
-	addChild(child: EntryAnchor) {
-		this.childAnchors.push(child);
-	}
-
-	toString():string {
-		return "EntryAnchor(" + this.label! + ")";
-	}
-
-	copy(copyChilds: boolean, showLine: boolean | undefined = undefined) : EntryAnchor {
-		let copy = new EntryAnchor(
-			this.engine,
-			this.anchorTag,
-			this.anchorText,
-			this.startIndex,
-			this.endIndex,
-			this.lineNumber,
-			this.iconColor,
-			this.scope,
-			showLine === undefined ? this.showLine : showLine,
-			this.file,
-			this.attributes
-		);
-
-		if(copyChilds) {
-			this.children.forEach(child => {
-				copy.addChild(child.copy(copyChilds, showLine));
-			});
-		}
-
-		return copy;
-	}
-
-	/**
-	 * Sort anchors based on the currently defined sort method
-	 * 
-	 * @param anchors Anchors to sort
-	 */
-	static sortAnchors(anchors: EntryAnchor[]): EntryAnchor[] {
-		return anchors.sort((left, right) => {
-			switch(this.SortMethod) {
-				case 'line': {
-					return left.startIndex - right.startIndex;
-				}
-				case 'type': {
-					return left.anchorTag.localeCompare(right.anchorTag);
-				}
-				default: {
-					window.showErrorMessage("Invalid sorting method: " + this.SortMethod);
-					return 0;
-				}
-			}
-		});
-	}
-
-=======
   /** The sorting method to use, defaults to line */
   public static SortMethod = "line";
 
@@ -151,7 +27,8 @@
     public readonly iconColor: string, // The icon color to use
     public readonly scope: string, // The anchor scope
     public readonly showLine: boolean, // Whether to display line numbers
-    public readonly file: Uri // The file this anchor is in
+    public readonly file: Uri, // The file this anchor is in
+    public readonly attributes: TagAttributes // The attriibutes this tag has
   ) {
     super(engine, showLine ? `[${lineNumber}] ${anchorText}` : anchorText);
 
@@ -179,19 +56,20 @@
 
   contextValue = "anchor";
 
+  // @ts-ignore
   get tooltip(): string {
     return `${this.anchorText} (Click to reveal)`;
   }
 
-  get isVisibleInWorkspace() {
+  get isVisibleInWorkspace(): boolean {
     return this.scope == "workspace";
   }
 
-  get children() {
+  get children(): EntryAnchor[] {
     return this.childAnchors;
   }
 
-  decorateDocument(document: TextDocument, options: DecorationOptions[]) {
+  decorateDocument(document: TextDocument, options: DecorationOptions[]): void {
     const startPos = document.positionAt(this.startIndex);
     const endPos = document.positionAt(this.endIndex);
 
@@ -201,7 +79,7 @@
     });
   }
 
-  addChild(child: EntryAnchor) {
+  addChild(child: EntryAnchor): void {
     this.childAnchors.push(child);
   }
 
@@ -209,7 +87,10 @@
     return "EntryAnchor(" + this.label! + ")";
   }
 
-  copy(copyChilds: boolean): EntryAnchor {
+  copy(
+    copyChilds: boolean,
+    showLine: boolean | undefined = undefined
+  ): EntryAnchor {
     const copy = new EntryAnchor(
       this.engine,
       this.anchorTag,
@@ -219,13 +100,14 @@
       this.lineNumber,
       this.iconColor,
       this.scope,
-      this.showLine,
-      this.file
+      showLine === undefined ? this.showLine : showLine,
+      this.file,
+      this.attributes
     );
 
     if (copyChilds) {
       this.children.forEach((child) => {
-        copy.addChild(child.copy(copyChilds));
+        copy.addChild(child.copy(copyChilds, showLine));
       });
     }
 
@@ -253,5 +135,4 @@
       }
     });
   }
->>>>>>> 23443e3a
 }